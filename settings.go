// Kiebitz - Privacy-Friendly Appointment Scheduling
// Copyright (C) 2021-2021 The Kiebitz Authors
//
// This program is free software: you can redistribute it and/or modify
// it under the terms of the GNU Affero General Public License as
// published by the Free Software Foundation, either version 3 of the
// License, or (at your option) any later version.
//
// This program is distributed in the hope that it will be useful,
// but WITHOUT ANY WARRANTY; without even the implied warranty of
// MERCHANTABILITY or FITNESS FOR A PARTICULAR PURPOSE.  See the
// GNU Affero General Public License for more details.
//
// You should have received a copy of the GNU Affero General Public License
// along with this program.  If not, see <https://www.gnu.org/licenses/>.

package services

import (
	"github.com/kiebitz-oss/services/crypto"
)

type RPCSettings struct {
	BindAddress string `json:"bind_address"`
}

type StorageSettings struct {
	SettingsTTLDays int64                  `json:"settings_ttl_days"`
	RPC             *JSONRPCServerSettings `json:"rpc,omitempty"`
}

type AppointmentsSettings struct {
	DataTTLDays             int64                  `json:"data_ttl_days,omitempty"`
	RPC                     *JSONRPCServerSettings `json:"rpc,omitempty"`
	Keys                    []*crypto.Key          `json:"keys,omitempty"`
	Secret                  []byte                 `json:"secret,omitempty"`
	ProviderCodesEnabled    bool                   `json:"provider_codes_enabled,omitempty"`
	UserCodesEnabled        bool                   `json:"user_codes_enabled,omitempty"`
	UserCodesReuseLimit     int64                  `json:"user_codes_reuse_limit"`
	ProviderCodesReuseLimit int64                  `json:"provider_codes_reuse_limit"`
}

<<<<<<< HEAD
type NotificationSettings struct {
	RPC    *JSONRPCServerSettings `json:"rpc"`
	Mail   *MailSettings          `json:"mail"`
	Secret []byte                 `json:"secret"`
}

func (a *AppointmentsSettings) Key(name string) *Key {
=======
func (a *AppointmentsSettings) Key(name string) *crypto.Key {
>>>>>>> b0ead022
	return key(a.Keys, name)
}

func key(keys []*crypto.Key, name string) *crypto.Key {
	for _, key := range keys {
		if key.Name == name {
			return key
		}
	}
	return nil
}

func (s *SigningSettings) Key(name string) *crypto.Key {
	return key(s.Keys, name)
}

type SigningSettings struct {
	Keys []*crypto.Key `json:"keys"`
}

type DatabaseSettings struct {
	Type     string `json:"type"`
	Settings interface{}
}

type MeterSettings struct {
	Type     string `json:"type"`
	Settings interface{}
}

type Settings struct {
<<<<<<< HEAD
	Admin        *AdminSettings        `json:"admin"`
	Definitions  *Definitions          `json:"definitions"`
	Storage      *StorageSettings      `json:"storage"`
	Appointments *AppointmentsSettings `json:"appointments"`
	Notification *NotificationSettings `json:"notification"`
	Database     *DatabaseSettings     `json:"database"`
	Meter        *MeterSettings        `json:"meter"`
=======
	Admin        *AdminSettings        `json:"admin,omitempty"`
	Definitions  *Definitions          `json:"definitions,omitempty"`
	Storage      *StorageSettings      `json:"storage,omitempty"`
	Appointments *AppointmentsSettings `json:"appointments,omitempty"`
	Database     *DatabaseSettings     `json:"database,omitempty"`
	Meter        *MeterSettings        `json:"meter,omitempty"`
>>>>>>> b0ead022
	DatabaseObj  Database              `json:"-"`
	MeterObj     Meter                 `json:"-"`
}

type AdminSettings struct {
	Signing *SigningSettings `json:"signing,omitempty"`
	Client  *ClientSettings  `json:"client,omitempty"`
}

type ClientSettings struct {
	StorageEndpoint      string `json:"storage_endpoint"`
	AppointmentsEndpoint string `json:"appointments_endpoint"`
}

type TLSSettings struct {
	CACertificateFile string `json:"ca_certificate_file"`
	CertificateFile   string `json:"certificate_file"`
	KeyFile           string `json:"key_file"`
}

type CorsSettings struct {
	AllowedHeaders []string `json:"allowed_headers"`
	AllowedHosts   []string `json:"allowed_hosts"`
	AllowedMethods []string `json:"allowed_methods"`
}

// Settings for the JSON-RPC server
type JSONRPCServerSettings struct {
	Cors        *CorsSettings `json:"cors,omitempty"`
	TLS         *TLSSettings  `json:"tls,omitempty"`
	BindAddress string        `json:"bind_address"`
}

// Settings for the JSON-RPC server
type HTTPServerSettings struct {
	TLS         *TLSSettings `json:"tls,omitempty"`
	BindAddress string       `json:"bind_address"`
}

type MailSettings struct {
	SmtpHost     string `json:"smtp_host"`
	SmtpPort     int64  `json:"smtp_port"`
	SmtpUser     string `json:"smtp_user"`
	SmtpPassword string `json:"smtp_password"`
	Sender       string `json:"sender"`
	MailSubject  string `json:"mail_subject"`
	MailTemplate string `json:"mail_template"`
}<|MERGE_RESOLUTION|>--- conflicted
+++ resolved
@@ -40,17 +40,13 @@
 	ProviderCodesReuseLimit int64                  `json:"provider_codes_reuse_limit"`
 }
 
-<<<<<<< HEAD
 type NotificationSettings struct {
 	RPC    *JSONRPCServerSettings `json:"rpc"`
 	Mail   *MailSettings          `json:"mail"`
 	Secret []byte                 `json:"secret"`
 }
 
-func (a *AppointmentsSettings) Key(name string) *Key {
-=======
 func (a *AppointmentsSettings) Key(name string) *crypto.Key {
->>>>>>> b0ead022
 	return key(a.Keys, name)
 }
 
@@ -82,22 +78,13 @@
 }
 
 type Settings struct {
-<<<<<<< HEAD
-	Admin        *AdminSettings        `json:"admin"`
-	Definitions  *Definitions          `json:"definitions"`
-	Storage      *StorageSettings      `json:"storage"`
-	Appointments *AppointmentsSettings `json:"appointments"`
-	Notification *NotificationSettings `json:"notification"`
-	Database     *DatabaseSettings     `json:"database"`
-	Meter        *MeterSettings        `json:"meter"`
-=======
 	Admin        *AdminSettings        `json:"admin,omitempty"`
 	Definitions  *Definitions          `json:"definitions,omitempty"`
 	Storage      *StorageSettings      `json:"storage,omitempty"`
 	Appointments *AppointmentsSettings `json:"appointments,omitempty"`
+	Notification *NotificationSettings `json:"notification"`
 	Database     *DatabaseSettings     `json:"database,omitempty"`
 	Meter        *MeterSettings        `json:"meter,omitempty"`
->>>>>>> b0ead022
 	DatabaseObj  Database              `json:"-"`
 	MeterObj     Meter                 `json:"-"`
 }
